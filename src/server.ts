--- conflicted
+++ resolved
@@ -203,13 +203,8 @@
       try {
         switch (name) {
           case 'ask_q':
-<<<<<<< HEAD
           case 'take_q':
-            return await this.handleAskQ(args);
-=======
-          case 'cue_q':
             return await this.handleAskQ(args, sessionId);
->>>>>>> 7f59589c
           case 'q_translate':
             return await this.handleQTranslate(args, sessionId);
           case 'fetch_chunk':
@@ -599,7 +594,7 @@
         pid: process.pid,
         nodeVersion: process.version,
         platform: process.platform,
-        availableTools: ["ask_q", "cue_q", "q_translate", "fetch_chunk", "q_status"],
+        availableTools: ["ask_q", "take_q", "q_translate", "fetch_chunk", "q_status"],
         memoryUsage: {
           rss: `${Math.round(process.memoryUsage().rss / 1024 / 1024)}MB`,
           heapUsed: `${Math.round(process.memoryUsage().heapUsed / 1024 / 1024)}MB`, 
